---
name: Cleanup Development Artifacts
# Reliable production-ready cleanup workflow

on:
  # Reusable workflow for other repositories - MAIN ENTRY POINT
  workflow_call:
    inputs:
      target_branches:
        description: 'JSON array of branch names to clean (e.g., ["main", "master", "development"])'
        required: false
        type: string
        default: '["main", "master", "development"]'
      cleanup_patterns:
        description: 'JSON array of file patterns to clean'
        required: false
        type: string
        default: >
          ["CLAUDE.md", ".claude/**", ".taskmaster/**", ".mcp.json", "ai_docs/**",
           ".cursor/**", ".aider*", "**/__pycache__/**", "**/*.pyc", ".pytest_cache/**",
           "htmlcov/**", "coverage.xml", ".mypy_cache/**", ".ruff_cache/**", "build/**",
           "dist/**", "**/*.egg-info/**", "artifacts/**", "logs/**", "performance_data/**",
           "tmp/**", "debug/**", ".vscode/settings.json", ".idea/**", "*.code-workspace",
           "*.tmp", "*.dev", ".DS_Store", "Thumbs.db"]
      workflow_name:
        description: 'Name of the calling workflow (for commit messages)'
        required: false
        type: string
        default: 'Development Artifacts Cleanup'
      schedule_cron:
        description: 'Cron schedule for automatic cleanup (empty to disable)'
        required: false
        type: string
        default: '0 2 * * *'
    secrets:
      CI_BOT_TOKEN:
<<<<<<< HEAD
        required: false
      CI_BOT_GPG_KEY:
        required: false
      CI_BOT_GPG_KEY_ID:
        required: false
=======
        required: true
      CI_BOT_GPG_KEY:
        required: true
      CI_BOT_GPG_KEY_ID:
        required: true
>>>>>>> 36b657c3

  # Direct usage triggers for this repository
  push:
    branches:
      - main
      - master
      - development
  # No path filters - cleanup runs on ANY push to protected branches
  # This ensures cleanup happens even when development files arrive via merge
  schedule:
    # Run daily at 2 AM UTC to ensure branches stay clean
    - cron: '0 2 * * *'
  workflow_dispatch:
    # Allow manual trigger for immediate cleanup
    inputs:
      target_branch:
        description: 'Branch to clean'
        required: false
        default: 'development'
        type: choice
        options:
          - main
          - master
          - development

permissions:
  contents: write  # Allow pushing commits
  pull-requests: write  # Allow creating PRs
  issues: write  # Allow creating issues (required for PR creation)

jobs:
  cleanup-dev-files:
    runs-on: ubuntu-latest
    strategy:
      matrix:
        # Use inputs for workflow_call, current branch for push, all branches for schedule/dispatch
        branch: >-
          ${{
            github.event_name == 'workflow_call'
            && fromJson(inputs.target_branches)
            || github.event_name == 'push'
            && fromJson(format('["{0}"]', github.ref_name))
            || fromJson('["main", "master", "development"]')
          }}

    steps:
      - name: Debug secrets availability
        run: |
          echo "Checking secret availability..."
          echo "CI_BOT_TOKEN available: ${{ secrets.CI_BOT_TOKEN != '' }}"
          echo "CI_BOT_GPG_KEY available: ${{ secrets.CI_BOT_GPG_KEY != '' }}"
          echo "CI_BOT_GPG_KEY_ID available: ${{ secrets.CI_BOT_GPG_KEY_ID != '' }}"
          echo "Using fallback token: ${{ secrets.CI_BOT_TOKEN == '' }}"

      - name: Checkout target branch
        uses: actions/checkout@v4
        with:
          ref: ${{ matrix.branch }}
          token: ${{ secrets.CI_BOT_TOKEN || github.token }}
          persist-credentials: true
        continue-on-error: true

      - name: Check if branch exists
        id: branch-check
        run: |
          if git ls-remote --heads origin ${{ matrix.branch }} | grep -q ${{ matrix.branch }}; then
            echo "exists=true" >> $GITHUB_OUTPUT
            echo "✅ Branch ${{ matrix.branch }} exists"
          else
            echo "exists=false" >> $GITHUB_OUTPUT
            echo "⏭️ Branch ${{ matrix.branch }} does not exist, skipping"
          fi

      - name: Remove development artifacts
        if: steps.branch-check.outputs.exists == 'true'
        run: |
          echo "🧹 Cleaning development artifacts from ${{ matrix.branch }} branch..."
          echo "Event: ${{ github.event_name }}, Branch: ${{ matrix.branch }}"

          # Skip if manual trigger with different target
          event_name="${{ github.event_name }}"
          current_branch="${{ matrix.branch }}"
          target_branch="${{ github.event.inputs.target_branch || 'development' }}"

          if [[ "$event_name" == "workflow_dispatch" && "$current_branch" != "$target_branch" ]]; then
            echo "⏭️ Skipping $current_branch (manual trigger for $target_branch)"
            exit 0
          fi

          # COMPREHENSIVE Dev Files Cleanup - Safe to commit to feature branches,
          # must be cleaned from production branches
          # Use configurable cleanup patterns from workflow inputs or defaults
          if [[ "${{ github.event_name }}" == "workflow_call" ]]; then
            cleanup_patterns='${{ inputs.cleanup_patterns }}'
          else
            # Default comprehensive cleanup patterns
            cleanup_patterns='[
              "CLAUDE.md", ".claude/**", ".taskmaster/**", ".mcp.json", "ai_docs/**",
              ".cursor/**", ".aider*", "**/__pycache__/**", "**/*.pyc", ".pytest_cache/**",
              "htmlcov/**", "coverage.xml", ".mypy_cache/**", ".ruff_cache/**", "build/**",
              "dist/**", "**/*.egg-info/**", "artifacts/**", "logs/**", "performance_data/**",
              "tmp/**", "debug/**", ".vscode/settings.json", ".idea/**", "*.code-workspace",
              "*.tmp", "*.dev", ".DS_Store", "Thumbs.db"
            ]'
          fi

          # Convert JSON array to bash array
          readarray -t files_to_remove < <(echo "$cleanup_patterns" | jq -r '.[]')

          removed_files=()

          for pattern in "${files_to_remove[@]}"; do
            if [[ "$pattern" == *"*"* ]]; then
              # Handle patterns with wildcards
              for file in $pattern; do
                if [[ -e "$file" ]]; then
                  echo "Removing: $file"
                  rm -rf "$file"
                  removed_files+=("$file")
                fi
              done
            else
              # Handle exact file/directory names
              if [[ -e "$pattern" ]]; then
                echo "Removing: $pattern"
                rm -rf "$pattern"
                removed_files+=("$pattern")
              fi
            fi
          done

          # Log what was removed
          if [ ${#removed_files[@]} -gt 0 ]; then
            echo "Removed files/directories:"
            printf '%s\n' "${removed_files[@]}"
          else
            echo "No dev files found to remove"
          fi

      - name: Setup GPG for signing
        if: steps.branch-check.outputs.exists == 'true'
        run: |
          # Import bot GPG private key for commit signing (passphrase-less key)
          echo "${{ secrets.CI_BOT_GPG_KEY }}" | gpg --import --batch --yes
          gpg --list-secret-keys  # Verify import worked
          
          # Configure GPG for non-interactive CI environment
          mkdir -p ~/.gnupg
          chmod 700 ~/.gnupg
          
          # GPG configuration for non-interactive operation
          cat > ~/.gnupg/gpg.conf << EOF
          use-agent
          pinentry-mode loopback
          batch
          no-tty
          EOF
          
          # Set proper permissions
          chmod 600 ~/.gnupg/gpg.conf
          
          # Set ultimate trust for the bot key
          echo "${{ secrets.CI_BOT_GPG_KEY_ID }}:6:" | gpg --import-ownertrust
          
          echo "Bot GPG key imported and configured for CI signing"

      - name: Commit cleanup if files were removed
        if: steps.branch-check.outputs.exists == 'true'
        run: |
          # Use CI bot account with GPG signing capability  
          git config user.name "ci-framework-bot"
          git config user.email "223036950+CIFrameworkBot@users.noreply.github.com"
          git config user.signingkey "${{ secrets.CI_BOT_GPG_KEY_ID }}"
          git config commit.gpgsign true
          git config gpg.program gpg

          # Configure git to use the bot token for authentication
<<<<<<< HEAD
          bot_token="${{ secrets.CI_BOT_TOKEN || github.token }}"
          git_token_url="https://x-access-token:${bot_token}@github.com/"
          git config --global url."${git_token_url}".insteadOf "https://github.com/"

          # Configure GitHub CLI token
          export GH_TOKEN="${bot_token}"
=======
          git_token_url="https://x-access-token:${{ secrets.CI_BOT_TOKEN }}@github.com/"
          git config --global url."${git_token_url}".insteadOf "https://github.com/"

          # Configure GitHub CLI token
          export GH_TOKEN="${{ secrets.CI_BOT_TOKEN }}"
>>>>>>> 36b657c3

          # Check if there are any changes
          if [[ -n $(git status --porcelain) ]]; then

            # Get list of removed files for commit message
            removed_files=$(git status --porcelain | awk '{print $2}' | head -10)

            # Create cleanup branch for protected branches
            cleanup_branch="automated-cleanup-$(date +%Y%m%d-%H%M%S)"
            git checkout -b "$cleanup_branch"

            git add -A
            git commit -S -m "chore: automated cleanup of development artifacts

              Comprehensive cleanup of development files from ${{ matrix.branch }} branch.

              Removed files matching configured cleanup patterns to maintain repository
              hygiene by removing development artifacts from production branches while
              preserving them in feature branches.

              Trigger: ${{ github.event_name }}
              Workflow: ${{ github.event_name == 'workflow_call' && inputs.workflow_name || 'CI Framework Cleanup' }}

              Files removed: ${removed_files}
              
              🤖 Automated cleanup by ci-framework-bot with verified signature"

            # Push cleanup branch
            git push origin "$cleanup_branch"

            # Create PR for protected branches
            branch="${{ matrix.branch }}"
            if [[ "$branch" == "development" || "$branch" == "main" || "$branch" == "master" ]]; then
              pr_title="chore: Automated cleanup of development artifacts from $branch"

              # Try to create PR, with fallback if it fails
              if gh pr create \
                --title "$pr_title" \
                --body "🤖 **Automated cleanup by GitHub Actions**

              This PR removes development artifacts that were detected in the \`${{ matrix.branch }}\` branch:

              **Files removed:**
              ${removed_files}

              **Purpose:**
              Maintains repository hygiene by removing development artifacts from production
              branches while preserving them in feature branches.

              **Trigger:** ${{ github.event_name }}
              **Workflow:** ${{ github.event_name == 'workflow_call' && inputs.workflow_name
              || 'CI Framework Cleanup' }}

              ✅ **Auto-merge recommended** - This cleanup maintains branch protection compliance." \
                --base "$branch" \
                --head "$cleanup_branch"; then
                echo "✅ Created PR for cleanup of $branch branch"

              # Enable auto-merge for the cleanup PR
              pr_number=$(gh pr view "$cleanup_branch" --json number --jq '.number')
              echo "🔄 Enabling auto-merge for cleanup PR #$pr_number..."

              # Enable auto-merge (requires repository setting to be enabled)
              if gh pr merge "$pr_number" --auto --squash --delete-branch; then
                echo "✅ Auto-merge enabled for PR #$pr_number"
                echo "🔄 PR will auto-merge when checks pass and requirements are met"
              else
                echo "⚠️ Auto-merge setup failed. Trying direct merge..."
                # Fallback: try direct merge
                if gh pr merge "$pr_number" --squash --delete-branch --admin; then
                  echo "✅ Successfully merged cleanup PR #$pr_number"
                else
                  echo "⚠️ Manual merge required for PR #$pr_number"
                  echo "💡 Use: gh pr merge $pr_number --squash --delete-branch"
                fi
              fi

            else
              echo "⚠️ Failed to create PR automatically. Cleanup branch created: $cleanup_branch"
              echo "📋 Manual PR needed: https://github.com/${{ github.repository }}/compare/$branch...$cleanup_branch"
            fi
            else
              echo "✅ Development artifacts cleanup committed to $branch"
            fi

            # Output summary
            echo "## Cleanup Summary for ${{ matrix.branch }}" >> $GITHUB_STEP_SUMMARY
            echo "Removed development artifacts and committed cleanup." >> $GITHUB_STEP_SUMMARY

          else
            echo "✅ No development artifacts found to cleanup in ${{ matrix.branch }}"
            echo "## Cleanup Summary for ${{ matrix.branch }}" >> $GITHUB_STEP_SUMMARY
            echo "Branch is already clean - no development artifacts found." >> $GITHUB_STEP_SUMMARY
          fi<|MERGE_RESOLUTION|>--- conflicted
+++ resolved
@@ -34,19 +34,11 @@
         default: '0 2 * * *'
     secrets:
       CI_BOT_TOKEN:
-<<<<<<< HEAD
-        required: false
-      CI_BOT_GPG_KEY:
-        required: false
-      CI_BOT_GPG_KEY_ID:
-        required: false
-=======
         required: true
       CI_BOT_GPG_KEY:
         required: true
       CI_BOT_GPG_KEY_ID:
         required: true
->>>>>>> 36b657c3
 
   # Direct usage triggers for this repository
   push:
@@ -224,20 +216,11 @@
           git config gpg.program gpg
 
           # Configure git to use the bot token for authentication
-<<<<<<< HEAD
-          bot_token="${{ secrets.CI_BOT_TOKEN || github.token }}"
-          git_token_url="https://x-access-token:${bot_token}@github.com/"
-          git config --global url."${git_token_url}".insteadOf "https://github.com/"
-
-          # Configure GitHub CLI token
-          export GH_TOKEN="${bot_token}"
-=======
           git_token_url="https://x-access-token:${{ secrets.CI_BOT_TOKEN }}@github.com/"
           git config --global url."${git_token_url}".insteadOf "https://github.com/"
 
           # Configure GitHub CLI token
           export GH_TOKEN="${{ secrets.CI_BOT_TOKEN }}"
->>>>>>> 36b657c3
 
           # Check if there are any changes
           if [[ -n $(git status --porcelain) ]]; then
